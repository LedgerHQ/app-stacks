--- conflicted
+++ resolved
@@ -20,10 +20,6 @@
 extern "C" {
 #endif
 #include <stdint.h>
-<<<<<<< HEAD
-
-=======
->>>>>>> b2c9eea1
 #include "zxerror.h"
 
 /// Return the number of items in the address view
