--- conflicted
+++ resolved
@@ -16,15 +16,10 @@
     "zondax"
   ],
   "dependencies": {
-<<<<<<< HEAD
     "@blockstack/stacks-transactions": "^0.6.0-test.1",
-    "@zondax/ledger-blockstack": "file:../js",
-    "@zondax/zemu": "^0.4.0",
-    "bn.js": "^5.1.3"
-=======
     "@zondax/ledger-blockstack": "^0.0.1",
     "@zondax/zemu": "^0.5.1"
->>>>>>> 02f422a7
+    "bn.js": "^5.1.3"
   },
   "devDependencies": {
     "@babel/cli": "^7.10.5",
